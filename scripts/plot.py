#!/usr/bin/env python3

import argparse
import pickle
import sys

sys.path.insert(1, ".")


def load_checkpoint(filename, require_solver=None):
    with open(filename, "rb") as file:
        chkpt = pickle.load(file)

        if require_solver is not None and chkpt["solver"] != require_solver:
            raise ValueError(
                f"checkpoint is from a run with solver {chkpt['solver']}, "
                f"expected {require_solver}"
            )
        return chkpt


def main_srhd_1d():
    import matplotlib.pyplot as plt
    from sailfish.mesh import LogSphericalMesh

    parser = argparse.ArgumentParser()
    parser.add_argument("checkpoints", type=str, nargs="+")
    args = parser.parse_args()

    fig, ax = plt.subplots()

    for filename in args.checkpoints:
        chkpt = load_checkpoint(filename, require_solver="srhd_1d")

        mesh = chkpt["mesh"]
        x = mesh.zone_centers(chkpt["time"])
        rho = chkpt["primitive"][:, 0]
        vel = chkpt["primitive"][:, 1]
        pre = chkpt["primitive"][:, 2]
        ax.plot(x, rho, label=r"$\rho$")
        ax.plot(x, vel, label=r"$\Gamma \beta$")
        ax.plot(x, pre, label=r"$p$")

    if type(mesh) == LogSphericalMesh:
        ax.set_xscale("log")
        ax.set_yscale("log")

    ax.legend()
    plt.show()


def main_srhd_2d():
    import matplotlib.pyplot as plt
    import numpy as np
    import sailfish

    fields = {
        "ur": lambda p: p[..., 1],
        "uq": lambda p: p[..., 2],
        "rho": lambda p: p[..., 0],
        "pre": lambda p: p[..., 3],
        "e": lambda p: p[..., 3] / p[..., 0] * 3.0,
    }

    parser = argparse.ArgumentParser()
    parser.add_argument("checkpoints", type=str, nargs="+")
    parser.add_argument(
        "--field",
        "-f",
        type=str,
        default="ur",
        choices=fields.keys(),
        help="which field to plot",
    )
    parser.add_argument(
        "--radial-coordinates",
        "-c",
        type=str,
        default="comoving",
        choices=["comoving", "proper"],
        help="plot in comoving or proper (time-independent) radial coordinates",
    )
    parser.add_argument(
        "--log",
        "-l",
        default=False,
        action="store_true",
        help="use log scaling",
    )
    parser.add_argument(
        "--vmin",
        default=None,
        type=float,
        help="minimum value for colormap",
    )
    parser.add_argument(
        "--vmax",
        default=None,
        type=float,
        help="maximum value for colormap",
    )

    args = parser.parse_args()

    for filename in args.checkpoints:
        fig, ax = plt.subplots()

        chkpt = load_checkpoint(filename, require_solver="srhd_2d")
        mesh = chkpt["mesh"]
        prim = chkpt["primitive"]

        t = chkpt["time"]
        r, q = np.meshgrid(mesh.radial_vertices(t), mesh.polar_vertices)
        z = r * np.cos(q)
        x = r * np.sin(q)
        f = fields[args.field](prim).T

        if args.radial_coordinates == "comoving":
            x[...] /= mesh.scale_factor(t)
            z[...] /= mesh.scale_factor(t)

        if args.log:
            f = np.log10(f)

        cm = ax.pcolormesh(
            x,
            z,
            f,
            edgecolors="none",
            vmin=args.vmin,
            vmax=args.vmax,
            cmap="plasma",
        )

        ax.set_aspect("equal")
        # ax.set_xlim(0, 1.25)
        # ax.set_ylim(0, 1.25)
        fig.colorbar(cm)
        fig.suptitle(filename)

    plt.show()


def main_cbdiso_2d():
    import matplotlib.pyplot as plt
    import numpy as np

    fields = {
        "sigma": lambda p: p[:, :, 0],
        "vx": lambda p: p[:, :, 1],
        "vy": lambda p: p[:, :, 2],
    }

    parser = argparse.ArgumentParser()
    parser.add_argument("checkpoints", type=str, nargs="+")
    parser.add_argument(
        "--field",
        "-f",
        type=str,
        default="sigma",
        choices=fields.keys(),
        help="which field to plot",
    )
    parser.add_argument("--poly", type=int, nargs=2, default=None)
    parser.add_argument(
        "--log",
        "-l",
        default=False,
        action="store_true",
        help="use log scaling",
    )
    parser.add_argument(
        "--scale-by-power",
        "-s",
        default=None,
        type=float,
        help="scale the field by the given power",
    )
    parser.add_argument(
        "--vmin",
        default=None,
        type=float,
        help="minimum value for colormap",
    )
    parser.add_argument(
        "--vmax",
        default=None,
        type=float,
        help="maximum value for colormap",
    )
    parser.add_argument(
        "--cmap",
        default="magma",
        help="colormap name",
    )
    parser.add_argument(
        "--radius",
        default=None,
        type=float,
        help="plot the domain out to this radius",
    )
    parser.add_argument(
        "--save",
        action="store_true",
        help="save PNG files instead of showing a window",
    )
    parser.add_argument(
        "--draw-lindblad31-radius",
        action="store_true",
    )
    parser.add_argument("-m", "--print-model-parameters", action="store_true")
    args = parser.parse_args()

    for filename in args.checkpoints:
<<<<<<< HEAD
        fig, ax = plt.subplots()
        chkpt = load_checkpoint(filename)
        mesh = chkpt["mesh"]
        if chkpt["solver"] == "cbdisodg_2d":
            prim = chkpt["primitive"]
        else:
            # the cbdiso_2d solver uses primitive data as the solution array
            prim = chkpt["solution"]
        f = fields[args.field](prim).T
=======
        fig, ax = plt.subplots(figsize=[12, 9])
        chkpt = load_checkpoint(filename)
        mesh = chkpt["mesh"]
>>>>>>> 143a2390

        if args.print_model_parameters:
            print(chkpt["model_parameters"])

        if args.poly is None:
            prim = chkpt["primitive"]
            f = fields[args.field](prim).T
        else:
            m, n = args.poly
            f = chkpt["solution"][:, :, 0, m, n].T
        if args.scale_by_power is not None:
            f = f**args.scale_by_power
        if args.log:
            f = np.log10(f)

        extent = mesh.x0, mesh.x1, mesh.y0, mesh.y1
        cm = ax.imshow(
            f,
            origin="lower",
            vmin=args.vmin,
            vmax=args.vmax,
            cmap=args.cmap,
            extent=extent,
        )

        if args.draw_lindblad31_radius:
            x1 = chkpt["point_masses"][0].position_x
            y1 = chkpt["point_masses"][0].position_y
            t = np.linspace(0, 2 * np.pi, 1000)
            x = x1 + 0.3 * np.cos(t)
            y = y1 + 0.3 * np.sin(t)
            a = 1.0
            q = chkpt["model_parameters"]["mass_ratio"]
            # Eq. 1 in Franchini & Martin (2019; https://arxiv.org/pdf/1908.02776.pdf)
            r_res = 3 ** (-2 / 3) * (1 + q) ** (-1 / 3) * a
            ax.plot(x, y, ls="--", lw=0.75, c="w", alpha=1.0)

        ax.set_aspect("equal")
        if args.radius is not None:
            ax.set_xlim(-args.radius, args.radius)
            ax.set_ylim(-args.radius, args.radius)
        fig.colorbar(cm)
        fig.suptitle(filename)
        fig.subplots_adjust(
            left=0.05, right=0.95, bottom=0.05, top=0.95, hspace=0, wspace=0
        )
        if args.save:
            pngname = filename.replace(".pk", ".png")
            print(pngname)
            fig.savefig(pngname, dpi=400)
    if not args.save:
        plt.show()


def main_cbdisodg_2d():
    main_cbdiso_2d()


def main_cbdgam_2d():
    import matplotlib.pyplot as plt
    import numpy as np

    fields = {
        "sigma": lambda p: p[:, :, 0],
        "vx": lambda p: p[:, :, 1],
        "vy": lambda p: p[:, :, 2],
        "pre": lambda p: p[:, :, 3],
    }

    parser = argparse.ArgumentParser()
    parser.add_argument("checkpoints", type=str, nargs="+")
    parser.add_argument(
        "--field",
        "-f",
        type=str,
        default="sigma",
        choices=fields.keys(),
        help="which field to plot",
    )
    parser.add_argument(
        "--log",
        "-l",
        default=False,
        action="store_true",
        help="use log scaling",
    )
    parser.add_argument(
        "--vmin",
        default=None,
        type=float,
        help="minimum value for colormap",
    )
    parser.add_argument(
        "--vmax",
        default=None,
        type=float,
        help="maximum value for colormap",
    )

    args = parser.parse_args()

    for filename in args.checkpoints:
        fig, ax = plt.subplots(figsize=[10, 10])
        chkpt = load_checkpoint(filename, require_solver="cbdgam_2d")
        mesh = chkpt["mesh"]
        prim = chkpt["solution"]
        f = fields[args.field](prim).T

        if args.log:
            f = np.log10(f)

        extent = mesh.x0, mesh.x1, mesh.y0, mesh.y1
        cm = ax.imshow(
            f,
            origin="lower",
            vmin=args.vmin,
            vmax=args.vmax,
            cmap="magma",
            extent=extent,
        )
        ax.set_aspect("equal")
        fig.colorbar(cm)
        fig.suptitle(filename)

    plt.show()


if __name__ == "__main__":
    for arg in sys.argv:
        if arg.endswith(".pk"):
            chkpt = load_checkpoint(arg)
            if chkpt["solver"] == "srhd_1d":
                print("plotting for srhd_1d solver")
                exit(main_srhd_1d())
            if chkpt["solver"] == "srhd_2d":
                print("plotting for srhd_2d solver")
                exit(main_srhd_2d())
            if chkpt["solver"] == "cbdiso_2d":
                print("plotting for cbdiso_2d solver")
                exit(main_cbdiso_2d())
            if chkpt["solver"] == "cbdisodg_2d":
                print("plotting for cbdisodg_2d solver")
                exit(main_cbdisodg_2d())
            if chkpt["solver"] == "cbdgam_2d":
                print("plotting for cbdgam_2d solver")
                exit(main_cbdgam_2d())
            else:
                print(f"Unknown solver {chkpt['solver']}")<|MERGE_RESOLUTION|>--- conflicted
+++ resolved
@@ -212,21 +212,16 @@
     args = parser.parse_args()
 
     for filename in args.checkpoints:
-<<<<<<< HEAD
-        fig, ax = plt.subplots()
+        fig, ax = plt.subplots(figsize=[12, 9])
         chkpt = load_checkpoint(filename)
         mesh = chkpt["mesh"]
+
         if chkpt["solver"] == "cbdisodg_2d":
             prim = chkpt["primitive"]
         else:
             # the cbdiso_2d solver uses primitive data as the solution array
             prim = chkpt["solution"]
         f = fields[args.field](prim).T
-=======
-        fig, ax = plt.subplots(figsize=[12, 9])
-        chkpt = load_checkpoint(filename)
-        mesh = chkpt["mesh"]
->>>>>>> 143a2390
 
         if args.print_model_parameters:
             print(chkpt["model_parameters"])
