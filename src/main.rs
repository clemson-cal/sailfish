#[cfg(feature = "omp")]
extern crate openmp_sys;

use crate::cmdline::CommandLine;
use crate::error::Error::*;
use crate::setup::Setup;
use crate::state::State;

use cfg_if::cfg_if;
use std::fmt::Write;
use std::path::Path;
use std::str::FromStr;

pub mod cmdline;
pub mod error;
pub mod euler1d;
pub mod iso2d;
pub mod lookup_table;
pub mod mesh;
pub mod sailfish;
pub mod setup;
pub mod state;

fn time_exec<F>(device: Option<i32>, mut f: F) -> std::time::Duration
where
    F: FnMut(),
{
    let start = std::time::Instant::now();
    f();

    cfg_if! {
        if #[cfg(feature = "gpu")] {
            gpu_core::Device::with_id(device.unwrap_or(0)).unwrap().synchronize();
        } else {
            std::convert::identity(device); // black-box
        }
    }
    start.elapsed()
}

fn split_at_first_colon(string: &str) -> (&str, &str) {
    let mut a = string.splitn(2, ':');
    let n = a.next().unwrap_or("");
    let p = a.next().unwrap_or("");
    (n, p)
}

fn possible_setups_info() -> error::Error {
    let mut message = String::new();
    writeln!(message, "specify setup:").unwrap();
    writeln!(message, "    binary").unwrap();
    writeln!(message, "    explosion").unwrap();
    writeln!(message, "    shocktube").unwrap();
    writeln!(message, "    windself").unwrap();
    writeln!(message, "    sedov").unwrap();
    PrintUserInformation(message)
}

fn make_setup(setup_name: &str, parameters: &str) -> Result<Box<dyn Setup>, error::Error> {
    use setup::*;
    match setup_name {
<<<<<<< HEAD
        "binary" => Ok(Box::new(Binary::from_str(parameters)?)),
        "explosion" => Ok(Box::new(Explosion::from_str(parameters)?)),
        "shocktube" => Ok(Box::new(Shocktube::from_str(parameters)?)),
        "sedov" => Ok(Box::new(Sedov::from_str(parameters)?)),
=======
        "binary" => Ok(Box::new(setup::Binary::from_str(parameters)?)),
        "explosion" => Ok(Box::new(setup::Explosion::from_str(parameters)?)),
        "shocktube" => Ok(Box::new(setup::Shocktube::from_str(parameters)?)),
        "windself" => Ok(Box::new(setup::WindSelf::from_str(parameters)?)),
        "sedov" => Ok(Box::new(setup::Sedov::from_str(parameters)?)),
>>>>>>> 41ba709f
        _ => Err(possible_setups_info()),
    }
}

fn new_state(
    command_line: CommandLine,
    setup_name: &str,
    parameters: &str,
) -> Result<State, error::Error> {
    let setup = make_setup(setup_name, parameters)?;
    let mesh = setup.mesh(command_line.resolution.unwrap_or(1024));

    let state = State {
        command_line,
        mesh: mesh.clone(),
        restart_file: None,
        iteration: 0,
        time: setup.initial_time(),
        primitive: setup.initial_primitive_vec(&mesh),
        checkpoint: state::RecurringTask::new(),
        setup_name: setup_name.to_string(),
        parameters: parameters.to_string(),
    };
    Ok(state)
}

fn make_state(cmdline: &CommandLine) -> Result<State, error::Error> {
    let state = if let Some(ref setup_string) = cmdline.setup {
        let (name, parameters) = split_at_first_colon(setup_string);
        if name.ends_with(".sf") {
            state::State::from_checkpoint(name, parameters)?
        } else {
            new_state(cmdline.clone(), name, parameters)?
        }
    } else {
        return Err(possible_setups_info());
    };
    if cmdline.upsample.unwrap_or(false) {
        Ok(state.upsample())
    } else {
        Ok(state)
    }
}

fn parent_dir(path: &str) -> Option<&str> {
    Path::new(path).parent().and_then(Path::to_str)
}

fn run() -> Result<(), error::Error> {
    let cmdline = cmdline::parse_command_line()?;
    let mut state = make_state(&cmdline)?;
    let mut dt = 0.0;
    let setup = make_setup(&state.setup_name, &state.parameters)?;
    let recompute_dt_each_iteration = cmdline.recompute_dt_each_iteration()?;
    let mut solver = match (state.setup_name.as_str(), &state.mesh) {
<<<<<<< HEAD
        ("binary" | "explosion", mesh::Mesh::Structured(mesh)) => iso2d::solver(
            cmdline.execution_mode(),
            cmdline.device,
            *mesh,
            &state.primitive,
        ),
        ("shocktube" | "sedov", mesh::Mesh::FacePositions1D(faces)) => euler1d::solver(
=======
        ("binary" | "explosion", mesh::Mesh::Structured(mesh)) => {
            iso2d::solver(cmdline.execution_mode(), *mesh, &state.primitive)
        }
        ("shocktube" | "sedov" | "windself", mesh::Mesh::FacePositions1D(faces)) => euler1d::solver(
>>>>>>> 41ba709f
            cmdline.execution_mode(),
            cmdline.device,
            faces,
            &state.primitive,
            setup.coordinate_system(),
        ),
        _ => panic!(),
    };

    let (mesh, cfl, fold, chkpt_interval, rk_order, velocity_ceiling, outdir) = (
        state.mesh.clone(),
        cmdline.cfl_number,
        cmdline.fold,
        cmdline.checkpoint_interval,
        cmdline.rk_order,
        cmdline.velocity_ceiling,
        cmdline
            .outdir
            .or_else(|| {
                state
                    .restart_file
                    .as_deref()
                    .and_then(parent_dir)
                    .map(String::from)
            })
            .unwrap_or_else(|| String::from(".")),
    );
    let dx_min = mesh.min_spacing();

    if let Some(mut resolution) = cmdline.resolution {
        if cmdline.upsample.unwrap_or(false) {
            resolution *= 2
        }
        if setup.mesh(resolution) != mesh {
            return Err(InvalidSetup(
                "cannot override domain parameters on restart".to_string(),
            ));
        }
    }

    if cmdline.checkpoint_logspace.unwrap_or(false) && setup.initial_time() <= 0.0 {
        return Err(InvalidSetup(
            "checkpoints can only be log-spaced if the initial time is > 0.0".to_string(),
        ));
    }

    println!("outdir: {}", outdir);
    setup.print_parameters();

    while state.time < cmdline.end_time.or(setup.end_time()).unwrap_or(f64::MAX) {
        if state.checkpoint.is_due(state.time, chkpt_interval) {
            state.set_primitive(solver.primitive());
            state.write_checkpoint(&outdir)?;
        }

        if !recompute_dt_each_iteration {
            dt = dx_min / solver.max_wavespeed(state.time, setup.as_ref()) * cfl;
        }

        let elapsed = time_exec(cmdline.device, || {
            for _ in 0..fold {
                if recompute_dt_each_iteration {
                    dt = dx_min / solver.max_wavespeed(state.time, setup.as_ref()) * cfl;
                }
                solver.advance(setup.as_ref(), rk_order, state.time, dt, velocity_ceiling);
                state.time += dt;
                state.iteration += 1;
            }
        });

        let mzps = (mesh.num_total_zones() * fold) as f64 / 1e6 / elapsed.as_secs_f64();
        println!(
            "[{}] t={:.3} dt={:.3e} Mzps={:.3}",
            state.iteration, state.time, dt, mzps,
        );
    }
    state.set_primitive(solver.primitive());
    state.write_checkpoint(&outdir)
}

fn main() {
    match run() {
        Ok(_) => {}
        Err(e) => print!("{}", e),
    }
}<|MERGE_RESOLUTION|>--- conflicted
+++ resolved
@@ -51,7 +51,7 @@
     writeln!(message, "    binary").unwrap();
     writeln!(message, "    explosion").unwrap();
     writeln!(message, "    shocktube").unwrap();
-    writeln!(message, "    windself").unwrap();
+    writeln!(message, "    collision").unwrap();
     writeln!(message, "    sedov").unwrap();
     PrintUserInformation(message)
 }
@@ -59,18 +59,11 @@
 fn make_setup(setup_name: &str, parameters: &str) -> Result<Box<dyn Setup>, error::Error> {
     use setup::*;
     match setup_name {
-<<<<<<< HEAD
         "binary" => Ok(Box::new(Binary::from_str(parameters)?)),
         "explosion" => Ok(Box::new(Explosion::from_str(parameters)?)),
         "shocktube" => Ok(Box::new(Shocktube::from_str(parameters)?)),
         "sedov" => Ok(Box::new(Sedov::from_str(parameters)?)),
-=======
-        "binary" => Ok(Box::new(setup::Binary::from_str(parameters)?)),
-        "explosion" => Ok(Box::new(setup::Explosion::from_str(parameters)?)),
-        "shocktube" => Ok(Box::new(setup::Shocktube::from_str(parameters)?)),
-        "windself" => Ok(Box::new(setup::WindSelf::from_str(parameters)?)),
-        "sedov" => Ok(Box::new(setup::Sedov::from_str(parameters)?)),
->>>>>>> 41ba709f
+        "collision" => Ok(Box::new(Collision::from_str(parameters)?)),
         _ => Err(possible_setups_info()),
     }
 }
@@ -126,20 +119,13 @@
     let setup = make_setup(&state.setup_name, &state.parameters)?;
     let recompute_dt_each_iteration = cmdline.recompute_dt_each_iteration()?;
     let mut solver = match (state.setup_name.as_str(), &state.mesh) {
-<<<<<<< HEAD
         ("binary" | "explosion", mesh::Mesh::Structured(mesh)) => iso2d::solver(
             cmdline.execution_mode(),
             cmdline.device,
             *mesh,
             &state.primitive,
         ),
-        ("shocktube" | "sedov", mesh::Mesh::FacePositions1D(faces)) => euler1d::solver(
-=======
-        ("binary" | "explosion", mesh::Mesh::Structured(mesh)) => {
-            iso2d::solver(cmdline.execution_mode(), *mesh, &state.primitive)
-        }
-        ("shocktube" | "sedov" | "windself", mesh::Mesh::FacePositions1D(faces)) => euler1d::solver(
->>>>>>> 41ba709f
+        ("shocktube" | "sedov" | "collision", mesh::Mesh::FacePositions1D(faces)) => euler1d::solver(
             cmdline.execution_mode(),
             cmdline.device,
             faces,
