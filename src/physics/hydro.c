--- conflicted
+++ resolved
@@ -524,7 +524,9 @@
     FOR_EACH_OMP(u0) {
         memcpy(GET(u0, i, j), GET(u, i, j), NCONS * sizeof(real));
     }
-<<<<<<< HEAD
+#else // avoid unused variable warnings
+    (void)self;
+#endif
 }
 #endif
 
@@ -538,10 +540,4 @@
 {
     (void)self;
 }
-#endif
-=======
-#else // avoid unused variable warnings
-    (void)self;
-#endif
-}
->>>>>>> 582888af
+#endif